//
//  AddPersonView.swift
//  Mano
//
//  Created by Claude on 11/09/2025.
//

import SwiftUI

struct AddPersonView: View {
    let onPersonCreated: (Person) -> Void
    let onCancel: () -> Void

    @State private var name = ""
    @State private var role = ""
    @State private var selectedRelationship: RelationshipType? = nil
<<<<<<< HEAD
    @State private var relationshipDuration: RelationshipDuration = .sixMonthsToYear
=======
    @State private var relationshipDuration: RelationshipDuration = .justStarted
>>>>>>> 1cfd158b
    @State private var isCreating = false
    @State private var showError = false
    @State private var errorMessage = ""

    @FocusState private var isNameFocused: Bool
<<<<<<< HEAD

=======
    
>>>>>>> 1cfd158b
    enum RelationshipDuration: String, CaseIterable {
        case justStarted = "just_started"
        case lessThanSixMonths = "less_than_6_months"
        case sixMonthsToYear = "6_months_to_1_year"
        case oneToTwoYears = "1_to_2_years"
        case twoToFiveYears = "2_to_5_years"
        case moreThanFiveYears = "5_plus_years"

        var displayName: String {
            switch self {
            case .justStarted: return "Just started"
            case .lessThanSixMonths: return "Less than 6 months"
            case .sixMonthsToYear: return "6 months - 1 year"
            case .oneToTwoYears: return "1-2 years"
            case .twoToFiveYears: return "2-5 years"
            case .moreThanFiveYears: return "5+ years"
            }
        }

        func toDate() -> Date {
            let calendar = Calendar.current
            let now = Date()

            switch self {
            case .justStarted:
<<<<<<< HEAD
                return now
            case .lessThanSixMonths:
                return calendar.date(byAdding: .month, value: -3, to: now) ?? now
            case .sixMonthsToYear:
                return calendar.date(byAdding: .month, value: -9, to: now) ?? now
            case .oneToTwoYears:
                return calendar.date(byAdding: .month, value: -18, to: now) ?? now
            case .twoToFiveYears:
                return calendar.date(byAdding: .year, value: -3, to: now) ?? now
            case .moreThanFiveYears:
                return calendar.date(byAdding: .year, value: -7, to: now) ?? now
=======
                return now // Just started today
            case .lessThanSixMonths:
                return calendar.date(byAdding: .month, value: -3, to: now) ?? now // ~3 months ago
            case .sixMonthsToYear:
                return calendar.date(byAdding: .month, value: -9, to: now) ?? now // ~9 months ago
            case .oneToTwoYears:
                return calendar.date(byAdding: .month, value: -18, to: now) ?? now // ~1.5 years ago
            case .twoToFiveYears:
                return calendar.date(byAdding: .year, value: -3, to: now) ?? now // ~3 years ago
            case .moreThanFiveYears:
                return calendar.date(byAdding: .year, value: -7, to: now) ?? now // ~7 years ago
>>>>>>> 1cfd158b
            }
        }
    }

    enum RelationshipType: String, CaseIterable {
        case directReport = "direct_report"
        case peer = "peer"
        case manager = "manager"
        case stakeholder = "stakeholder"
<<<<<<< HEAD
=======
        case manager = "manager"
>>>>>>> 1cfd158b
        case other = "other"

        var displayName: String {
            switch self {
            case .manager: return "Manager"
            case .directReport: return "Direct Report"
            case .peer: return "Peer"
            case .stakeholder: return "Stakeholder"
            case .other: return "Other"
            }
        }

        var icon: String {
            switch self {
            case .manager: return "tshirt"
            case .directReport: return "person"
            case .peer: return "person.2"
            case .stakeholder: return "target"
            case .other: return "person.crop.circle"
            }
        }

        var description: String {
            switch self {
            case .manager: return "Someone who manages you"
            case .directReport: return "Someone you manage"
            case .peer: return "A colleague at your level"
            case .stakeholder: return "Key partner or customer"
            case .other: return "Cross-functional or informal"
            }
        }
    }

    var canCreate: Bool {
        !name.trimmingCharacters(in: .whitespacesAndNewlines).isEmpty &&
        selectedRelationship != nil &&
        !isCreating
    }

    var body: some View {
<<<<<<< HEAD
        ScrollView {
            VStack(spacing: 32) {
                // Header
                VStack(spacing: 8) {
                    Text("Add New Person")
                        .font(.largeTitle.bold())
                    Text("Start tracking conversations with someone new")
                        .font(.subheadline)
                        .foregroundStyle(.secondary)
                }
                .padding(.top, 40)

                // Main form - adaptive layout
                #if os(macOS)
                macOSFormLayout
                #else
                if UIDevice.current.userInterfaceIdiom == .pad {
                    macOSFormLayout
                } else {
                    iPhoneFormLayout
                }
                #endif

=======
        NavigationStack {
            ScrollView {
                VStack(spacing: 24) {
                    // Header
                    VStack(spacing: 8) {
                        Text("Add New Person")
                            .font(.largeTitle.bold())
                        Text("Start tracking conversations with someone new")
                            .font(.subheadline)
                            .foregroundStyle(.secondary)
                    }
                    .padding(.top)

                    // Form fields
                    VStack(spacing: 20) {
                    // Name field
                    VStack(alignment: .leading, spacing: 8) {
                        Label("Name", systemImage: "person.fill")
                            .font(.caption)
                            .foregroundStyle(.secondary)
                        
                        TextField("Enter their name", text: $name)
                            .textFieldStyle(.plain)
                            .font(.title3)
                            .padding(12)
                            .background(Color(.systemGray6), in: RoundedRectangle(cornerRadius: 12))
                            .focused($isNameFocused)
                    }
                    
                    // Role field (optional)
                    VStack(alignment: .leading, spacing: 8) {
                        Label("Role or Title (optional)", systemImage: "briefcase")
                            .font(.caption)
                            .foregroundStyle(.secondary)
                        
                        TextField("e.g. Senior Engineer", text: $role)
                            .textFieldStyle(.plain)
                            .font(.title3)
                            .padding(12)
                            .background(Color(.systemGray6), in: RoundedRectangle(cornerRadius: 12))
                    }
                    
                    // Relationship selector
                    VStack(alignment: .leading, spacing: 12) {
                        Label("Relationship", systemImage: "person.2.circle")
                            .font(.caption)
                            .foregroundStyle(.secondary)

                        // Grid of relationship options (prioritized order)
                        VStack(spacing: 12) {
                            // Row 1: Most common
                            HStack(spacing: 12) {
                                RelationshipButton(
                                    type: .directReport,
                                    isSelected: selectedRelationship == .directReport,
                                    action: { selectedRelationship = .directReport }
                                )

                                RelationshipButton(
                                    type: .peer,
                                    isSelected: selectedRelationship == .peer,
                                    action: { selectedRelationship = .peer }
                                )
                            }

                            // Row 2: Formal relationships
                            HStack(spacing: 12) {
                                RelationshipButton(
                                    type: .stakeholder,
                                    isSelected: selectedRelationship == .stakeholder,
                                    action: { selectedRelationship = .stakeholder }
                                )

                                RelationshipButton(
                                    type: .manager,
                                    isSelected: selectedRelationship == .manager,
                                    action: { selectedRelationship = .manager }
                                )
                            }

                            // Row 3: Catch-all (full width for emphasis)
                            RelationshipButton(
                                type: .other,
                                isSelected: selectedRelationship == .other,
                                action: { selectedRelationship = .other }
                            )
                        }
                    }

                    // Relationship Duration Picker
                    VStack(alignment: .leading, spacing: 8) {
                        Label("Working together", systemImage: "calendar")
                            .font(.caption)
                            .foregroundStyle(.secondary)

                        Menu {
                            ForEach(RelationshipDuration.allCases, id: \.self) { duration in
                                Button(duration.displayName) {
                                    relationshipDuration = duration
                                }
                            }
                        } label: {
                            HStack {
                                Text(relationshipDuration.displayName)
                                    .foregroundStyle(.primary)
                                Spacer()
                                Image(systemName: "chevron.up.chevron.down")
                                    .font(.footnote)
                                    .foregroundStyle(.secondary)
                            }
                            .padding(12)
                            .background(Color(.systemGray6), in: RoundedRectangle(cornerRadius: 12))
                        }
                    }
                }
                .padding(.horizontal)

                Spacer()
                
>>>>>>> 1cfd158b
                // Action buttons
                VStack(spacing: 12) {
                    Button(action: createPerson) {
                        HStack(spacing: 8) {
                            if isCreating {
                                ProgressView()
                                    .progressViewStyle(CircularProgressViewStyle())
                                    .tint(.white)
                            } else {
                                Image(systemName: "message.fill")
                                Text("Start Conversation")
                            }
                        }
                        .font(.headline)
                        .frame(maxWidth: .infinity)
                        .padding(.vertical, 16)
                        .background(canCreate ? Color.blue : Color.gray)
                        .foregroundStyle(.white)
                        .clipShape(RoundedRectangle(cornerRadius: 14))
                    }
                    .disabled(!canCreate)
                    .keyboardShortcut(.return, modifiers: .command)

                    Button("Cancel") {
                        onCancel()
                    }
                    .font(.subheadline)
                    .foregroundStyle(.secondary)
                    .keyboardShortcut(.cancelAction)
                }
<<<<<<< HEAD
                .padding(.horizontal, 40)
                .padding(.bottom, 40)
=======
                .padding(.horizontal)
                .padding(.bottom)
                }
>>>>>>> 1cfd158b
            }
        }
        .alert("Error", isPresented: $showError) {
            Button("OK") { }
        } message: {
            Text(errorMessage)
        }
        .onAppear {
            DispatchQueue.main.asyncAfter(deadline: .now() + 0.1) {
                isNameFocused = true
            }
        }
    }

    // macOS/iPad layout: 2-column, horizontal relationship buttons
    private var macOSFormLayout: some View {
        VStack(spacing: 28) {
            // Row 1: Name and Role side-by-side
            HStack(spacing: 20) {
                // Name field
                VStack(alignment: .leading, spacing: 8) {
                    Label("Name", systemImage: "person.fill")
                        .font(.subheadline.weight(.medium))
                        .foregroundStyle(.secondary)

                    TextField("Enter their name", text: $name)
                        .textFieldStyle(.plain)
                        .font(.title3)
                        .padding(14)
                        #if os(iOS)
                        .background(Color(.systemGray6), in: RoundedRectangle(cornerRadius: 10))
                        #else
                        .background(Color(NSColor.controlBackgroundColor), in: RoundedRectangle(cornerRadius: 10))
                        #endif
                        .focused($isNameFocused)
                }

                // Role field
                VStack(alignment: .leading, spacing: 8) {
                    Label("Role or Title (optional)", systemImage: "briefcase")
                        .font(.subheadline.weight(.medium))
                        .foregroundStyle(.secondary)

                    TextField("e.g. Senior Engineer", text: $role)
                        .textFieldStyle(.plain)
                        .font(.title3)
                        .padding(14)
                        #if os(iOS)
                        .background(Color(.systemGray6), in: RoundedRectangle(cornerRadius: 10))
                        #else
                        .background(Color(NSColor.controlBackgroundColor), in: RoundedRectangle(cornerRadius: 10))
                        #endif
                }
            }

            // Row 2: Relationship - Horizontal buttons for common types
            VStack(alignment: .leading, spacing: 12) {
                Label("Relationship", systemImage: "person.2.circle")
                    .font(.subheadline.weight(.medium))
                    .foregroundStyle(.secondary)

                // Most common relationships in a row
                HStack(spacing: 12) {
                    CompactRelationshipButton(
                        type: .directReport,
                        isSelected: selectedRelationship == .directReport,
                        action: { selectedRelationship = .directReport }
                    )

                    CompactRelationshipButton(
                        type: .peer,
                        isSelected: selectedRelationship == .peer,
                        action: { selectedRelationship = .peer }
                    )

                    CompactRelationshipButton(
                        type: .manager,
                        isSelected: selectedRelationship == .manager,
                        action: { selectedRelationship = .manager }
                    )

                    CompactRelationshipButton(
                        type: .stakeholder,
                        isSelected: selectedRelationship == .stakeholder,
                        action: { selectedRelationship = .stakeholder }
                    )

                    CompactRelationshipButton(
                        type: .other,
                        isSelected: selectedRelationship == .other,
                        action: { selectedRelationship = .other }
                    )
                }
            }

            // Row 3: Duration
            VStack(alignment: .leading, spacing: 8) {
                Label("Working together", systemImage: "calendar")
                    .font(.subheadline.weight(.medium))
                    .foregroundStyle(.secondary)

                Menu {
                    ForEach(RelationshipDuration.allCases, id: \.self) { duration in
                        Button(duration.displayName) {
                            relationshipDuration = duration
                        }
                    }
                } label: {
                    HStack {
                        Text(relationshipDuration.displayName)
                            .foregroundStyle(.primary)
                        Spacer()
                        Image(systemName: "chevron.up.chevron.down")
                            .font(.footnote)
                            .foregroundStyle(.secondary)
                    }
                    .padding(14)
                    #if os(iOS)
                    .background(Color(.systemGray6), in: RoundedRectangle(cornerRadius: 10))
                    #else
                    .background(Color(NSColor.controlBackgroundColor), in: RoundedRectangle(cornerRadius: 10))
                    #endif
                }
            }
        }
        .padding(.horizontal, 40)
    }

    // iPhone layout: Stacked, 2x2 grid for relationships
    private var iPhoneFormLayout: some View {
        VStack(spacing: 24) {
            // Name field
            VStack(alignment: .leading, spacing: 8) {
                Label("Name", systemImage: "person.fill")
                    .font(.subheadline.weight(.medium))
                    .foregroundStyle(.secondary)

                TextField("Enter their name", text: $name)
                    .textFieldStyle(.plain)
                    .font(.title3)
                    .padding(14)
                    #if os(iOS)
                    .background(Color(.systemGray6), in: RoundedRectangle(cornerRadius: 10))
                    #else
                    .background(Color(NSColor.controlBackgroundColor), in: RoundedRectangle(cornerRadius: 10))
                    #endif
                    .focused($isNameFocused)
            }

            // Role field
            VStack(alignment: .leading, spacing: 8) {
                Label("Role or Title (optional)", systemImage: "briefcase")
                    .font(.subheadline.weight(.medium))
                    .foregroundStyle(.secondary)

                TextField("e.g. Senior Engineer", text: $role)
                    .textFieldStyle(.plain)
                    .font(.title3)
                    .padding(14)
                    #if os(iOS)
                    .background(Color(.systemGray6), in: RoundedRectangle(cornerRadius: 10))
                    #else
                    .background(Color(NSColor.controlBackgroundColor), in: RoundedRectangle(cornerRadius: 10))
                    #endif
            }

            // Relationship selector - 2x2 grid + other
            VStack(alignment: .leading, spacing: 12) {
                Label("Relationship", systemImage: "person.2.circle")
                    .font(.subheadline.weight(.medium))
                    .foregroundStyle(.secondary)

                VStack(spacing: 12) {
                    HStack(spacing: 12) {
                        RelationshipButton(
                            type: .directReport,
                            isSelected: selectedRelationship == .directReport,
                            action: { selectedRelationship = .directReport }
                        )

                        RelationshipButton(
                            type: .peer,
                            isSelected: selectedRelationship == .peer,
                            action: { selectedRelationship = .peer }
                        )
                    }

                    HStack(spacing: 12) {
                        RelationshipButton(
                            type: .manager,
                            isSelected: selectedRelationship == .manager,
                            action: { selectedRelationship = .manager }
                        )

                        RelationshipButton(
                            type: .stakeholder,
                            isSelected: selectedRelationship == .stakeholder,
                            action: { selectedRelationship = .stakeholder }
                        )
                    }

                    RelationshipButton(
                        type: .other,
                        isSelected: selectedRelationship == .other,
                        action: { selectedRelationship = .other }
                    )
                }
            }

            // Duration
            VStack(alignment: .leading, spacing: 8) {
                Label("Working together", systemImage: "calendar")
                    .font(.subheadline.weight(.medium))
                    .foregroundStyle(.secondary)

                Menu {
                    ForEach(RelationshipDuration.allCases, id: \.self) { duration in
                        Button(duration.displayName) {
                            relationshipDuration = duration
                        }
                    }
                } label: {
                    HStack {
                        Text(relationshipDuration.displayName)
                            .foregroundStyle(.primary)
                        Spacer()
                        Image(systemName: "chevron.up.chevron.down")
                            .font(.footnote)
                            .foregroundStyle(.secondary)
                    }
                    .padding(14)
                    #if os(iOS)
                    .background(Color(.systemGray6), in: RoundedRectangle(cornerRadius: 10))
                    #else
                    .background(Color(NSColor.controlBackgroundColor), in: RoundedRectangle(cornerRadius: 10))
                    #endif
                }
            }
        }
        .padding(.horizontal, 24)
    }

    private func createPerson() {
        guard canCreate else { return }

        isCreating = true
        let trimmedName = name.trimmingCharacters(in: .whitespacesAndNewlines)
        let trimmedRole = role.trimmingCharacters(in: .whitespacesAndNewlines)

        Task {
            do {
                let person = try await SupabaseManager.shared.createPerson(
                    name: trimmedName,
                    role: trimmedRole.isEmpty ? nil : trimmedRole,
                    relationshipType: selectedRelationship!.rawValue,
                    startedWorkingTogether: relationshipDuration.toDate()
                )

                await MainActor.run {
                    onPersonCreated(person)
                }
            } catch {
                await MainActor.run {
                    errorMessage = "Failed to create person: \(error.localizedDescription)"
                    showError = true
                    isCreating = false
                }
            }
        }
    }
}

// Compact horizontal button for macOS/iPad
struct CompactRelationshipButton: View {
    let type: AddPersonView.RelationshipType
    let isSelected: Bool
    let action: () -> Void

    var body: some View {
        Button(action: action) {
            VStack(spacing: 6) {
                Image(systemName: type.icon)
                    .font(.system(size: 24, weight: .medium))
                    .foregroundStyle(isSelected ? .white : .primary)

                Text(type.displayName)
                    .font(.caption2)
                    .fontWeight(.medium)
                    .foregroundStyle(isSelected ? .white : .primary)
                    .lineLimit(1)
                    .minimumScaleFactor(0.8)
            }
            .frame(maxWidth: .infinity)
            .frame(height: 70)
            .background(
                RoundedRectangle(cornerRadius: 12)
                    #if os(iOS)
                    .fill(isSelected ? Color.blue : Color(.systemGray6))
                    #else
                    .fill(isSelected ? Color.blue : Color(NSColor.controlBackgroundColor))
                    #endif
            )
            .overlay(
                RoundedRectangle(cornerRadius: 12)
                    .stroke(isSelected ? Color.blue : Color.gray.opacity(0.2), lineWidth: isSelected ? 2 : 1)
            )
        }
        .buttonStyle(.plain)
    }
}

// Full-size button for iPhone
struct RelationshipButton: View {
    let type: AddPersonView.RelationshipType
    let isSelected: Bool
    let action: () -> Void

    var body: some View {
        Button(action: action) {
            VStack(spacing: 8) {
                Image(systemName: type.icon)
                    .font(.system(size: 28, weight: .medium))
                    .foregroundStyle(isSelected ? .white : .primary)

                Text(type.displayName)
                    .font(.caption)
                    .fontWeight(.medium)
                    .foregroundStyle(isSelected ? .white : .primary)
            }
            .frame(maxWidth: .infinity)
            .frame(height: 90)
            .background(
                RoundedRectangle(cornerRadius: 16)
                    #if os(iOS)
                    .fill(isSelected ? Color.blue : Color(.systemGray6))
                    #else
                    .fill(isSelected ? Color.blue : Color(NSColor.controlBackgroundColor))
                    #endif
            )
            .overlay(
                RoundedRectangle(cornerRadius: 16)
                    .stroke(isSelected ? Color.blue : Color.clear, lineWidth: 2)
            )
            .scaleEffect(isSelected ? 0.95 : 1.0)
            .animation(.spring(response: 0.2, dampingFraction: 0.7), value: isSelected)
        }
        .buttonStyle(.plain)
    }
}

#Preview {
    AddPersonView(
        onPersonCreated: { person in
            print("Created person: \(person.name)")
        },
        onCancel: {
            print("Cancelled")
        }
    )
}<|MERGE_RESOLUTION|>--- conflicted
+++ resolved
@@ -8,27 +8,19 @@
 import SwiftUI
 
 struct AddPersonView: View {
+    @Binding var isPresented: Bool
     let onPersonCreated: (Person) -> Void
-    let onCancel: () -> Void
-
+    
     @State private var name = ""
     @State private var role = ""
     @State private var selectedRelationship: RelationshipType? = nil
-<<<<<<< HEAD
-    @State private var relationshipDuration: RelationshipDuration = .sixMonthsToYear
-=======
     @State private var relationshipDuration: RelationshipDuration = .justStarted
->>>>>>> 1cfd158b
     @State private var isCreating = false
     @State private var showError = false
     @State private var errorMessage = ""
 
     @FocusState private var isNameFocused: Bool
-<<<<<<< HEAD
-
-=======
-    
->>>>>>> 1cfd158b
+    
     enum RelationshipDuration: String, CaseIterable {
         case justStarted = "just_started"
         case lessThanSixMonths = "less_than_6_months"
@@ -54,19 +46,6 @@
 
             switch self {
             case .justStarted:
-<<<<<<< HEAD
-                return now
-            case .lessThanSixMonths:
-                return calendar.date(byAdding: .month, value: -3, to: now) ?? now
-            case .sixMonthsToYear:
-                return calendar.date(byAdding: .month, value: -9, to: now) ?? now
-            case .oneToTwoYears:
-                return calendar.date(byAdding: .month, value: -18, to: now) ?? now
-            case .twoToFiveYears:
-                return calendar.date(byAdding: .year, value: -3, to: now) ?? now
-            case .moreThanFiveYears:
-                return calendar.date(byAdding: .year, value: -7, to: now) ?? now
-=======
                 return now // Just started today
             case .lessThanSixMonths:
                 return calendar.date(byAdding: .month, value: -3, to: now) ?? now // ~3 months ago
@@ -78,7 +57,6 @@
                 return calendar.date(byAdding: .year, value: -3, to: now) ?? now // ~3 years ago
             case .moreThanFiveYears:
                 return calendar.date(byAdding: .year, value: -7, to: now) ?? now // ~7 years ago
->>>>>>> 1cfd158b
             }
         }
     }
@@ -86,12 +64,8 @@
     enum RelationshipType: String, CaseIterable {
         case directReport = "direct_report"
         case peer = "peer"
+        case stakeholder = "stakeholder"
         case manager = "manager"
-        case stakeholder = "stakeholder"
-<<<<<<< HEAD
-=======
-        case manager = "manager"
->>>>>>> 1cfd158b
         case other = "other"
 
         var displayName: String {
@@ -124,39 +98,14 @@
             }
         }
     }
-
+    
     var canCreate: Bool {
-        !name.trimmingCharacters(in: .whitespacesAndNewlines).isEmpty &&
-        selectedRelationship != nil &&
+        !name.trimmingCharacters(in: .whitespacesAndNewlines).isEmpty && 
+        selectedRelationship != nil && 
         !isCreating
     }
-
+    
     var body: some View {
-<<<<<<< HEAD
-        ScrollView {
-            VStack(spacing: 32) {
-                // Header
-                VStack(spacing: 8) {
-                    Text("Add New Person")
-                        .font(.largeTitle.bold())
-                    Text("Start tracking conversations with someone new")
-                        .font(.subheadline)
-                        .foregroundStyle(.secondary)
-                }
-                .padding(.top, 40)
-
-                // Main form - adaptive layout
-                #if os(macOS)
-                macOSFormLayout
-                #else
-                if UIDevice.current.userInterfaceIdiom == .pad {
-                    macOSFormLayout
-                } else {
-                    iPhoneFormLayout
-                }
-                #endif
-
-=======
         NavigationStack {
             ScrollView {
                 VStack(spacing: 24) {
@@ -276,15 +225,14 @@
 
                 Spacer()
                 
->>>>>>> 1cfd158b
                 // Action buttons
                 VStack(spacing: 12) {
                     Button(action: createPerson) {
-                        HStack(spacing: 8) {
+                        HStack {
                             if isCreating {
                                 ProgressView()
                                     .progressViewStyle(CircularProgressViewStyle())
-                                    .tint(.white)
+                                    .scaleEffect(0.8)
                             } else {
                                 Image(systemName: "message.fill")
                                 Text("Start Conversation")
@@ -298,272 +246,36 @@
                         .clipShape(RoundedRectangle(cornerRadius: 14))
                     }
                     .disabled(!canCreate)
-                    .keyboardShortcut(.return, modifiers: .command)
-
+                    
                     Button("Cancel") {
-                        onCancel()
+                        isPresented = false
                     }
                     .font(.subheadline)
                     .foregroundStyle(.secondary)
-                    .keyboardShortcut(.cancelAction)
-                }
-<<<<<<< HEAD
-                .padding(.horizontal, 40)
-                .padding(.bottom, 40)
-=======
+                }
                 .padding(.horizontal)
                 .padding(.bottom)
                 }
->>>>>>> 1cfd158b
-            }
-        }
-        .alert("Error", isPresented: $showError) {
-            Button("OK") { }
-        } message: {
-            Text(errorMessage)
-        }
-        .onAppear {
-            DispatchQueue.main.asyncAfter(deadline: .now() + 0.1) {
+            }
+            .interactiveDismissDisabled(isCreating)
+            .alert("Error", isPresented: $showError) {
+                Button("OK") { }
+            } message: {
+                Text(errorMessage)
+            }
+            .onAppear {
                 isNameFocused = true
             }
         }
     }
-
-    // macOS/iPad layout: 2-column, horizontal relationship buttons
-    private var macOSFormLayout: some View {
-        VStack(spacing: 28) {
-            // Row 1: Name and Role side-by-side
-            HStack(spacing: 20) {
-                // Name field
-                VStack(alignment: .leading, spacing: 8) {
-                    Label("Name", systemImage: "person.fill")
-                        .font(.subheadline.weight(.medium))
-                        .foregroundStyle(.secondary)
-
-                    TextField("Enter their name", text: $name)
-                        .textFieldStyle(.plain)
-                        .font(.title3)
-                        .padding(14)
-                        #if os(iOS)
-                        .background(Color(.systemGray6), in: RoundedRectangle(cornerRadius: 10))
-                        #else
-                        .background(Color(NSColor.controlBackgroundColor), in: RoundedRectangle(cornerRadius: 10))
-                        #endif
-                        .focused($isNameFocused)
-                }
-
-                // Role field
-                VStack(alignment: .leading, spacing: 8) {
-                    Label("Role or Title (optional)", systemImage: "briefcase")
-                        .font(.subheadline.weight(.medium))
-                        .foregroundStyle(.secondary)
-
-                    TextField("e.g. Senior Engineer", text: $role)
-                        .textFieldStyle(.plain)
-                        .font(.title3)
-                        .padding(14)
-                        #if os(iOS)
-                        .background(Color(.systemGray6), in: RoundedRectangle(cornerRadius: 10))
-                        #else
-                        .background(Color(NSColor.controlBackgroundColor), in: RoundedRectangle(cornerRadius: 10))
-                        #endif
-                }
-            }
-
-            // Row 2: Relationship - Horizontal buttons for common types
-            VStack(alignment: .leading, spacing: 12) {
-                Label("Relationship", systemImage: "person.2.circle")
-                    .font(.subheadline.weight(.medium))
-                    .foregroundStyle(.secondary)
-
-                // Most common relationships in a row
-                HStack(spacing: 12) {
-                    CompactRelationshipButton(
-                        type: .directReport,
-                        isSelected: selectedRelationship == .directReport,
-                        action: { selectedRelationship = .directReport }
-                    )
-
-                    CompactRelationshipButton(
-                        type: .peer,
-                        isSelected: selectedRelationship == .peer,
-                        action: { selectedRelationship = .peer }
-                    )
-
-                    CompactRelationshipButton(
-                        type: .manager,
-                        isSelected: selectedRelationship == .manager,
-                        action: { selectedRelationship = .manager }
-                    )
-
-                    CompactRelationshipButton(
-                        type: .stakeholder,
-                        isSelected: selectedRelationship == .stakeholder,
-                        action: { selectedRelationship = .stakeholder }
-                    )
-
-                    CompactRelationshipButton(
-                        type: .other,
-                        isSelected: selectedRelationship == .other,
-                        action: { selectedRelationship = .other }
-                    )
-                }
-            }
-
-            // Row 3: Duration
-            VStack(alignment: .leading, spacing: 8) {
-                Label("Working together", systemImage: "calendar")
-                    .font(.subheadline.weight(.medium))
-                    .foregroundStyle(.secondary)
-
-                Menu {
-                    ForEach(RelationshipDuration.allCases, id: \.self) { duration in
-                        Button(duration.displayName) {
-                            relationshipDuration = duration
-                        }
-                    }
-                } label: {
-                    HStack {
-                        Text(relationshipDuration.displayName)
-                            .foregroundStyle(.primary)
-                        Spacer()
-                        Image(systemName: "chevron.up.chevron.down")
-                            .font(.footnote)
-                            .foregroundStyle(.secondary)
-                    }
-                    .padding(14)
-                    #if os(iOS)
-                    .background(Color(.systemGray6), in: RoundedRectangle(cornerRadius: 10))
-                    #else
-                    .background(Color(NSColor.controlBackgroundColor), in: RoundedRectangle(cornerRadius: 10))
-                    #endif
-                }
-            }
-        }
-        .padding(.horizontal, 40)
-    }
-
-    // iPhone layout: Stacked, 2x2 grid for relationships
-    private var iPhoneFormLayout: some View {
-        VStack(spacing: 24) {
-            // Name field
-            VStack(alignment: .leading, spacing: 8) {
-                Label("Name", systemImage: "person.fill")
-                    .font(.subheadline.weight(.medium))
-                    .foregroundStyle(.secondary)
-
-                TextField("Enter their name", text: $name)
-                    .textFieldStyle(.plain)
-                    .font(.title3)
-                    .padding(14)
-                    #if os(iOS)
-                    .background(Color(.systemGray6), in: RoundedRectangle(cornerRadius: 10))
-                    #else
-                    .background(Color(NSColor.controlBackgroundColor), in: RoundedRectangle(cornerRadius: 10))
-                    #endif
-                    .focused($isNameFocused)
-            }
-
-            // Role field
-            VStack(alignment: .leading, spacing: 8) {
-                Label("Role or Title (optional)", systemImage: "briefcase")
-                    .font(.subheadline.weight(.medium))
-                    .foregroundStyle(.secondary)
-
-                TextField("e.g. Senior Engineer", text: $role)
-                    .textFieldStyle(.plain)
-                    .font(.title3)
-                    .padding(14)
-                    #if os(iOS)
-                    .background(Color(.systemGray6), in: RoundedRectangle(cornerRadius: 10))
-                    #else
-                    .background(Color(NSColor.controlBackgroundColor), in: RoundedRectangle(cornerRadius: 10))
-                    #endif
-            }
-
-            // Relationship selector - 2x2 grid + other
-            VStack(alignment: .leading, spacing: 12) {
-                Label("Relationship", systemImage: "person.2.circle")
-                    .font(.subheadline.weight(.medium))
-                    .foregroundStyle(.secondary)
-
-                VStack(spacing: 12) {
-                    HStack(spacing: 12) {
-                        RelationshipButton(
-                            type: .directReport,
-                            isSelected: selectedRelationship == .directReport,
-                            action: { selectedRelationship = .directReport }
-                        )
-
-                        RelationshipButton(
-                            type: .peer,
-                            isSelected: selectedRelationship == .peer,
-                            action: { selectedRelationship = .peer }
-                        )
-                    }
-
-                    HStack(spacing: 12) {
-                        RelationshipButton(
-                            type: .manager,
-                            isSelected: selectedRelationship == .manager,
-                            action: { selectedRelationship = .manager }
-                        )
-
-                        RelationshipButton(
-                            type: .stakeholder,
-                            isSelected: selectedRelationship == .stakeholder,
-                            action: { selectedRelationship = .stakeholder }
-                        )
-                    }
-
-                    RelationshipButton(
-                        type: .other,
-                        isSelected: selectedRelationship == .other,
-                        action: { selectedRelationship = .other }
-                    )
-                }
-            }
-
-            // Duration
-            VStack(alignment: .leading, spacing: 8) {
-                Label("Working together", systemImage: "calendar")
-                    .font(.subheadline.weight(.medium))
-                    .foregroundStyle(.secondary)
-
-                Menu {
-                    ForEach(RelationshipDuration.allCases, id: \.self) { duration in
-                        Button(duration.displayName) {
-                            relationshipDuration = duration
-                        }
-                    }
-                } label: {
-                    HStack {
-                        Text(relationshipDuration.displayName)
-                            .foregroundStyle(.primary)
-                        Spacer()
-                        Image(systemName: "chevron.up.chevron.down")
-                            .font(.footnote)
-                            .foregroundStyle(.secondary)
-                    }
-                    .padding(14)
-                    #if os(iOS)
-                    .background(Color(.systemGray6), in: RoundedRectangle(cornerRadius: 10))
-                    #else
-                    .background(Color(NSColor.controlBackgroundColor), in: RoundedRectangle(cornerRadius: 10))
-                    #endif
-                }
-            }
-        }
-        .padding(.horizontal, 24)
-    }
-
+    
     private func createPerson() {
         guard canCreate else { return }
-
+        
         isCreating = true
         let trimmedName = name.trimmingCharacters(in: .whitespacesAndNewlines)
         let trimmedRole = role.trimmingCharacters(in: .whitespacesAndNewlines)
-
+        
         Task {
             do {
                 let person = try await SupabaseManager.shared.createPerson(
@@ -572,9 +284,10 @@
                     relationshipType: selectedRelationship!.rawValue,
                     startedWorkingTogether: relationshipDuration.toDate()
                 )
-
+                
                 await MainActor.run {
                     onPersonCreated(person)
+                    isPresented = false
                 }
             } catch {
                 await MainActor.run {
@@ -587,58 +300,18 @@
     }
 }
 
-// Compact horizontal button for macOS/iPad
-struct CompactRelationshipButton: View {
-    let type: AddPersonView.RelationshipType
-    let isSelected: Bool
-    let action: () -> Void
-
-    var body: some View {
-        Button(action: action) {
-            VStack(spacing: 6) {
-                Image(systemName: type.icon)
-                    .font(.system(size: 24, weight: .medium))
-                    .foregroundStyle(isSelected ? .white : .primary)
-
-                Text(type.displayName)
-                    .font(.caption2)
-                    .fontWeight(.medium)
-                    .foregroundStyle(isSelected ? .white : .primary)
-                    .lineLimit(1)
-                    .minimumScaleFactor(0.8)
-            }
-            .frame(maxWidth: .infinity)
-            .frame(height: 70)
-            .background(
-                RoundedRectangle(cornerRadius: 12)
-                    #if os(iOS)
-                    .fill(isSelected ? Color.blue : Color(.systemGray6))
-                    #else
-                    .fill(isSelected ? Color.blue : Color(NSColor.controlBackgroundColor))
-                    #endif
-            )
-            .overlay(
-                RoundedRectangle(cornerRadius: 12)
-                    .stroke(isSelected ? Color.blue : Color.gray.opacity(0.2), lineWidth: isSelected ? 2 : 1)
-            )
-        }
-        .buttonStyle(.plain)
-    }
-}
-
-// Full-size button for iPhone
 struct RelationshipButton: View {
     let type: AddPersonView.RelationshipType
     let isSelected: Bool
     let action: () -> Void
-
+    
     var body: some View {
         Button(action: action) {
             VStack(spacing: 8) {
                 Image(systemName: type.icon)
                     .font(.system(size: 28, weight: .medium))
                     .foregroundStyle(isSelected ? .white : .primary)
-
+                
                 Text(type.displayName)
                     .font(.caption)
                     .fontWeight(.medium)
@@ -648,11 +321,7 @@
             .frame(height: 90)
             .background(
                 RoundedRectangle(cornerRadius: 16)
-                    #if os(iOS)
                     .fill(isSelected ? Color.blue : Color(.systemGray6))
-                    #else
-                    .fill(isSelected ? Color.blue : Color(NSColor.controlBackgroundColor))
-                    #endif
             )
             .overlay(
                 RoundedRectangle(cornerRadius: 16)
@@ -666,12 +335,12 @@
 }
 
 #Preview {
+    @Previewable @State var isPresented = true
+    
     AddPersonView(
+        isPresented: $isPresented,
         onPersonCreated: { person in
             print("Created person: \(person.name)")
-        },
-        onCancel: {
-            print("Cancelled")
         }
     )
 }